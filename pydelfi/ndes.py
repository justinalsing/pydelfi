import tensorflow as tf
import tensorflow_probability as tfp
import tqdm
import pickle
import os
import numpy as np

tfd = tfp.distributions
tfb = tfp.bijectors
dtype = tf.float32

class NDE():
    def __init__(self, model, prior, optimiser=tf.keras.optimizers.Adam(lr=1e-4), optimiser_arguments=None, dtype=tf.float32, **kwargs):
        self.dtype = dtype
        if self.dtype == tf.float32:
            self.itype = tf.int32
        else:
            self.itype = tf.int64

        if type(model) is list:
            self.n_stack = len(model)
        else:
            self.n_stack = 1
            model = [model]

        self.error_stack = None
        self.set_stack()

        # model weighting
        self.weighting = tf.ones((self.n_stack,), name="weighting")
        self.model = model
        self.prior = prior

        if optimiser_arguments is not None:
            self.optimiser = optimiser(optimiser_arguments)
        else:
            self.optimiser = optimiser()
        super(NDE, self).__init__(**kwargs)

    @tf.function
    def single_train_epoch(self, dataset, stack, variables_list, stack_size, n_batch):
        loss = tf.zeros((stack_size,))
        for step, xy_batch_train in enumerate(dataset):
            # Unpack batched training data
            x_batch_train, y_batch_train = xy_batch_train
            # Open a GradientTape to record the operations run
            # during the forward pass, which enables autodifferentiation.
            with tf.GradientTape() as tape:
                # Compute the loss for this batch.
                neg_log_prob = -tf.reduce_mean(self.log_prob(y_batch_train, conditional=x_batch_train, stack=stack), -1)
                neg_total_log_prob = tf.reduce_mean(neg_log_prob)
            # Retrieve the gradients of the trainable variables wrt the loss and
            # pass to optimizer.
            grads = tape.gradient(neg_total_log_prob, variables_list)
            self.optimiser.apply_gradients(zip(grads, variables_list))
            loss = tf.add(loss, neg_log_prob)
        return tf.divide(loss, n_batch)

    @tf.function
    def single_validate_epoch(self, dataset, stack, stack_size, n_batch):
        loss = tf.zeros((stack_size,))
        for step, xy_batch_train in enumerate(dataset):
            # Unpack batched training data
            x_batch_train, y_batch_train = xy_batch_train
            # Compute the loss for this batch.
            neg_log_prob = -tf.reduce_mean(self.log_prob(y_batch_train, conditional=x_batch_train, stack=stack), -1)
            loss = tf.add(loss, neg_log_prob)
        return tf.divide(loss, n_batch)

    def fit(self, data, f_val=0.1, epochs=1000, n_batch=100,
            patience=20, file_name=None, progress_bar=True):
        """
        Training function to be called with desired parameters.
        :param data: a tuple/list of (X,Y) with data where Y is conditioned on X.
        :param f_val: fraction of training data randomly selected to be used for validation
        :param epochs: maximum number of epochs for training.
        :param n_batch: size of each batch within an epoch.
        :param patience: number of epochs for early stopping criteria.
        :param file_name: string of name (with or without folder) where model is saved.
        :param progress_bar: display progress bar?
        """

        stack = list(range(self.n_stack))
        stack_size = self.n_stack
        variables_list = self.get_flat_variables_list(stack)

        # Parse full training data and determine size of training set
        data_X, data_Y = data
        data_X = tf.convert_to_tensor(data_X, dtype=self.dtype)
        data_Y = tf.convert_to_tensor(data_Y, dtype=self.dtype)

        n_sims = data_X.shape[0]

        #is_train = tfd.Categorical(probs=[f_val, 1. - f_val], dtype=tf.bool).sample(n_sims)
        n_val = int(n_sims * f_val)
        n_train = n_sims - n_val
        is_train = tf.random.shuffle([True] * n_train + [False] * n_val)
        #n_train = tf.reduce_sum(tf.cast(is_train, dtype=tf.int64))

        n_train_batches = n_train // n_batch
        if n_train_batches == 0:
            n_train_batches = 1
        n_train_batches = tf.cast(n_train_batches, dtype=self.dtype)

        n_val_batches = int(n_val / n_batch)
        if n_val_batches == 0:
            n_val_batches = 1
        n_val_batches = tf.cast(n_val_batches, dtype=self.dtype)

        # Create training and validation Dataset objects, shuffling and batching the training data. Note
        # the default behaviour of Dataset.shuffle() sets reshuffle_each_iteration=True, and
        # Dataset.batch() sets drop_remainder=False
        train_dataset = tf.data.Dataset.from_tensor_slices((data_X[is_train],
                                                            data_Y[is_train]))
        val_dataset = tf.data.Dataset.from_tensor_slices((data_X[~is_train],
                                                          data_Y[~is_train]))
        train_dataset = train_dataset.shuffle(n_train).batch(n_batch)
        val_dataset = val_dataset.batch(n_val)

        # Early stopping variables
        es_count = tf.zeros((self.n_stack,), dtype=tf.int64)
        temp_train_loss = tf.zeros((self.n_stack,), dtype=self.dtype)
        temp_val_loss = tf.divide(tf.ones(self.n_stack, dtype=self.dtype), tf.convert_to_tensor(0, dtype=self.dtype))

        temp_variables = [self.model[i].trainable_variables for i in self.stack]

        # Validation and training losses
        train_losses = []
        val_losses = []

        # Progress bar, if desired
        if progress_bar:
            if self.isnotebook():
                pbar = tqdm.tnrange(epochs, desc="Training")
            else:
                pbar = tqdm.trange(epochs, desc="Training")
            pbar.set_postfix(ordered_dict={"train loss":0, "val loss":0}, refresh=True)

        # Main training loop
        for epoch in range(epochs):
            # Iterate over the batches of the dataset.
            this_train_loss = self.single_train_epoch(train_dataset, stack, variables_list, stack_size, n_train_batches)
            this_val_loss = self.single_validate_epoch(val_dataset, stack, stack_size, 1)

            # early stopping
            state = this_val_loss < tf.gather(temp_val_loss, stack)

            improving = tf.where(state)
            es_count = tf.squeeze(
                tf.tensor_scatter_nd_update(
                    tf.expand_dims(es_count, 1),
                    improving,
                    tf.zeros(
                        (tf.reduce_sum(
                            tf.cast(state, dtype=tf.int64)),
                         1),
                        dtype=tf.int64)),
                1)
            improving = tf.squeeze(improving, 1)
            improving_stack = tf.gather(stack, improving)
            temp_variables = self.save_models(improving_stack.numpy(), variables=temp_variables)
            temp_train_loss = tf.tensor_scatter_nd_update(
                temp_train_loss,
                tf.expand_dims(improving_stack, 1),
                tf.gather(this_train_loss, improving))
            temp_val_loss = tf.tensor_scatter_nd_update(
                temp_val_loss,
                tf.expand_dims(improving_stack, 1),
                tf.gather(this_val_loss, improving))

            not_improving = tf.where(~state)
            es_count = tf.squeeze(
                tf.tensor_scatter_nd_add(
                    tf.expand_dims(es_count, 1),
                    not_improving,
                    tf.ones(
                        (tf.reduce_sum(
                            tf.cast(~state, dtype=tf.int64)),
                         1),
                        dtype=tf.int64)),
                1)

            ended = es_count >= patience
            if tf.reduce_any(ended):
                model_indices = tf.gather(stack, tf.squeeze(tf.where(ended), 1)).numpy()
                remaining_indices = tf.squeeze(tf.where(~ended), 1)
                es_count = tf.gather(es_count, remaining_indices)
                self.load_models(model_indices, variables=temp_variables)
                stack = self.remove_from_stack(stack, model_indices, epoch=epoch)
                stack_size = len(stack)
                variables_list = self.get_flat_variables_list(stack)
                if len(stack) == 0:
                    break

            train_losses.append(temp_train_loss)
            val_losses.append(temp_val_loss)

            # Update progress if desired.
            if progress_bar:
                pbar.update(1)
                pbar.set_postfix(
                    ordered_dict={
                        "train loss":[float("{0:.3g}".format(this_train_loss.numpy()[i]))for i in range(len(this_train_loss.numpy()))],
                        "val loss":[float("{0:.3g}".format(this_val_loss.numpy()[i])) for i in range(len(this_train_loss.numpy()))],
                        "patience counter":es_count.numpy(),
                        "stack":stack},
                    refresh=True)
        self.weighting = tf.nn.softmax(-temp_val_loss - tf.math.reduce_max(-temp_val_loss))
        self.set_stack()
        return tf.stack(val_losses), tf.stack(train_losses)

    def set_stack(self, train=False, error=None):
        stack = list(range(self.n_stack))
        if train:
            self.stack = stack
        else:
            if error is not None:
                for i in error:
                    stack.pop(i)
                self.error_stack = stack
            self.stack = stack
            if self.error_stack is not None:
                self.stack = self.error_stack

    def get_flat_variables_list(self, stack):
        variable_list = []
        for i in stack:
            for variable in self.model[i].trainable_variables:
                variable_list.append(variable)
        return variable_list

    def save_models(self, models, variables=None, directory=None, filename=None):
        if (filename is not None) or (variables is not None):
            for model in models:
                these_variables = self.model[model].trainable_variables
                if filename is not None:
                    if not os.path.isdir(directory):
                        raise ValueError(directory + " does not exist.")
                    with open(directory + "/" + filename + "_model_" + str(model) + ".pkl", "wb") as outfile:
                        pickle.dump([variable.numpy() for variable in these_variables], outfile)
                if variables is not None:
                    variables[model] = these_variables
        if variables is not None:
            return variables

    def load_models(self, models, variables=None, directory=None, filename=None):
        if (filename is not None) or (variables is not None):
            for model in models:
                if filename is not None:
                    file = directory + "/" + filename + "_model_" + str(model) + ".pkl"
                    if not os.path.isfile(file):
                        raise ValueError(file + " does not exist.")
                    with open(file, "rb") as outfile:
                        for model_variable, temp_variable in zip(self.model[model].trainable_variables, tuple(pickle.load(outfile))):
                            model_variable.assign(temp_variable)
                if variables is not None:
                    for model_variable, temp_variable in zip(self.model[model].trainable_variables, variables[model]):
                        model_variable.assign(temp_variable)

    def remove_from_stack(self, stack, models, epoch=None):
        for model in models:
            stack.remove(model)
            if epoch is not None:
                print("Training terminated for model {:d} at epoch {:d}.".format(model, epoch + 1))
        return stack

    @tf.function
    def log_prob(self, data, conditional=None, stack=None):
        if stack is None:
            stack = self.stack
        """
        log probability, returns log density ln P(d | \theta)
        :param data: data vectors to evaluate density at
        :param parameters: (conditional) input parameters to evaluate density at
        """
        return tf.stack([
            self.model[element].log_prob(data, conditional=conditional)
            for element in stack], 0)

    @tf.function
    def weighted_log_prob(self, data, conditional=None, stack=None):
        if stack is None:
            stack = self.stack
        return tf.math.log(self.weighted_prob(data, conditional=conditional, stack=stack))

    @tf.function
    def prob(self, data, conditional=None, stack=None):
        if stack is None:
            stack = self.stack
        """
        probability, returns density P(d | \theta)
        :param data: data vectors to evaluate density at
        :param parameters: (conditional) input parameters to evaluate density at
        """
        return tf.stack([
            self.model[element].prob(data, conditional=conditional)
            for element in stack], 0)

    @tf.function
    def weighted_prob(self, data, conditional=None, stack=None):
        if stack is None:
            stack = self.stack
        return tf.reduce_sum(
            tf.multiply(self.weighting,
                        self.prob(data, conditional=conditional, stack=stack)))

    @tf.function
    def sample(self, n=None, conditional=None, stack=None):
        if stack is None:
            stack = self.stack
        if n is None:
            n = 1
        return tf.stack([
            self.model[element].sample(n, conditional=conditional)
            for element in stack], 0)

    @tf.function
    def weighted_sample(self, n=None, conditional=None, stack=None):
        if stack is None:
            stack = self.stack
        """
        sample, returns samples {d} from P(d | \theta) for some input values of \theta
        :param parameters: (conditional) input parameters to draw samples at
        :param n: number of samples to draw (for each parameter set input)
        """
        if n is None:
            n = 1
        samples = self.sample(n, conditional=None, stack=stack)
        return self.variance(samples)

    @tf.function
    def log_posterior(self, data, conditional=None, stack=None):
        if stack is None:
            stack = self.stack
        return tf.add(
            self.log_prob(data, conditional=conditional, stack=stack),
            tf.cast(self.prior.log_prob(conditional), dtype=self.dtype))

    @tf.function
    def weighted_log_posterior(self, data, conditional=None, stack=None):
        if stack is None:
            stack = self.stack
        data = tf.cast(data, dtype=self.dtype)
        conditional = tf.cast(conditional, dtype=self.dtype)
        return tf.add(self.weighted_log_prob(data, conditional=conditional, stack=stack),
                      tf.cast(self.prior.log_prob(conditional), dtype=self.dtype))

    @tf.function
    def geometric_mean(self, data, conditional=None, stack=None):
        if stack is None:
            stack = self.stack
        half = tf.cast(0.5, dtype=self.dtype)
        two = tf.cast(2., dtype=self.dtype)
        data = tf.cast(data, dtype=self.dtype)
        conditional = tf.cast(conditional, dtype=self.dtype)
        return tf.multiply(half,
                           tf.add(self.weighted_log_prob(data, conditional=conditional, stack=stack),
                                  tf.multiply(two, self.prior.log_prob(conditional))))

    @tf.function
    def variance(self, x):
        weighted_sum = tf.reduce_sum(self.weighting)
        mean = tf.divide(
            tf.einsum("i...,i->...",
                x,
                self.weighting),
            weighted_sum)
        variance = tf.divide(
            tf.reduce_sum(
                tf.square(
                    tf.subtract(
                        x,
                        tf.expand_dims(mean, 0))),
                0),
            weighted_sum)
        return mean, variance

    def isnotebook(self):
        try:
            shell = get_ipython().__class__.__name__
            if shell == 'ZMQInteractiveShell':
                return True   # Jupyter notebook or qtconsole
            elif shell == 'TerminalInteractiveShell':
                return False  # Terminal running IPython
            else:
                return False  # Other type (?)
        except NameError:
            return False

def ConditionalMaskedAutoregressiveFlow(
    n_parameters, n_data, n_mades=1, n_hidden=[50,50], input_order="random",
    activation=tf.keras.layers.LeakyReLU(0.01), all_layers=True,
    kernel_initializer='glorot_uniform', bias_initializer='zeros',
    kernel_regularizer=None, bias_regularizer=None, kernel_constraint=None,
    bias_constraint=None):
    """
    Conditional Masked Autoregressive Flow.
    """

    # construct stack of MADEs
    bijector = tfb.Chain([
        tfb.MaskedAutoregressiveFlow(
            shift_and_log_scale_fn=tfb.AutoregressiveNetwork(
                params=2,
                hidden_units=n_hidden,
                activation=activation,
                event_shape=[n_data],
                conditional=True,
                conditional_shape=[n_parameters],
                conditional_input_all_layers=True,
                input_order=input_order,
                kernel_initializer=kernel_initializer,
                bias_initializer=bias_initializer,
                kernel_regularizer=kernel_regularizer,
                bias_regularizer=bias_regularizer,
                kernel_constraint=kernel_constraint,
                bias_constraint=bias_constraint))
        for i in range(n_mades)])
    return tfd.TransformedDistribution(
        distribution=tfd.Normal(loc=0., scale=1.),
        bijector=bijector,
        event_shape=[n_data])


class MixtureDensityNetwork(tfd.Distribution):
    """
    Implements a gaussian Mixture Density Network for modeling a conditional density p(d|\theta) (d="data", \theta="parameters")
    """
    def __init__(self, n_parameters, n_data, n_components=3, n_hidden=[50,50], activation=tf.keras.layers.LeakyReLU(0.01), dtype=tf.float32, reparameterization_type=None, validate_args=False, allow_nan_stats=True):
        """
        Constructor.
        :param n_parameters: number of (conditional) inputs
        :param n_data: number of outputs (ie dimensionality of distribution you're parameterizing)
        :param n_hiddens: list with number of hidden units for each hidden layer
        :param activation: activation function for network
        :param dtype: tensorflow type
        """
        super(MixtureDensityNetwork, self).__init__(
            dtype=dtype,
            reparameterization_type=reparameterization_type,
            validate_args=validate_args,
            allow_nan_stats=allow_nan_stats)

        # dimension of data and parameter spaces
        self.n_parameters = n_parameters
        self.n_data = n_data

        # number of mixture components and network architecture
        self.n_components = n_components

        # required size of output layer for a Gaussian mixture density network
        self.n_hidden = n_hidden
        self.activation = activation
        self.architecture = [self.n_parameters] + self.n_hidden

        self._network = self.build_network()

    def build_network(self):
        """
        Individual network constructor. Builds a single mixture of Gaussians.
        """
        model = tf.keras.models.Sequential([
            tf.keras.layers.Dense(
                self.architecture[layer + 1],
                input_shape=(size,),
                activation=self.activation)
            for layer, size in enumerate(self.architecture[:-1])])
        model.add(
            tf.keras.layers.Dense(
                tfp.layers.MixtureSameFamily.params_size(
                    self.n_components,
                    component_params_size=tfp.layers.MultivariateNormalTriL.params_size(self.n_data))))
        model.add(
            tfp.layers.MixtureSameFamily(self.n_components, tfp.layers.MultivariateNormalTriL(self.n_data)))
        return model

    def log_prob(self, x, **kwargs):
        if len(x.shape) == 1:
            x = x[tf.newaxis, ...]
        if len(kwargs["conditional"].shape) == 1:
            kwargs["conditional"] = kwargs["conditional"][tf.newaxis, ...]
            squeeze = True
        else:
            squeeze = False
        log_prob = self._network(kwargs["conditional"]).log_prob(x)
        if squeeze:
            log_prob = tf.squeeze(log_prob, 0)
        return log_prob

    def prob(self, x, **kwargs):
        if len(x.shape) == 1:
            x = x[tf.newaxis, ...]
        if len(kwargs["conditional"].shape) == 1:
            kwargs["conditional"] = kwargs["conditional"][tf.newaxis, ...]
            squeeze = True
        else:
            squeeze = False
        prob = self._network(kwargs["conditional"]).prob(x)
        if squeeze:
            prob = tf.squeeze(prob, 0)
        return prob

    def sample(self, n, **kwargs):
        if len(kwargs["conditional"].shape) == 1:
            kwargs["conditional"] = kwargs["conditional"][tf.newaxis, ...]
            squeeze = True
        else:
            squeeze = False
        samples = self._network(kwargs["conditional"]).sample(n)
        if squeeze:
            samples = tf.squeeze(samples, 1)
<<<<<<< HEAD
        return samples
=======
        return samples



class ConditionalGaussianMADEJustin(tf.keras.Model):
    """
    Implements a gaussian MADE for modeling a conditional density p(d|\theta) (d="data", \theta="parameters")
    """
    
    def __init__(self, n_parameters, n_data, n_hidden=[50,50], activations=[tf.tanh, tf.tanh], output_order='sequential', mode='sequential'):
        """
        Constructor.
        :param n_parameters: number of (conditional) inputs
        :param n_data: number of outputs (ie dimensionality of distribution you're parameterizing)
        :param n_hidden: list with number of hidden units for each hidden layer
        :param activations: activation functions for each hidden layer
        """
        
        # super
        super(ConditionalGaussianMADEJustin, self).__init__()

        # dimension of data and parameter spaces
        self.n_parameters = n_parameters
        self.n_data = n_data
        
        # network architecture
        self.n_hidden = n_hidden
        self.activations = activations
        
        # mode
        self.mode = mode
        
        # degrees
        degrees = self.create_degrees(output_order)
        
        # masks
        self.Ms, self.Mmp = self.create_masks(degrees)
        
        # weights and biases
        self.Ws = []
        self.bs = []

        self.n_units = np.concatenate(([self.n_data], self.n_hidden))
        
        self.Wx = tf.Variable(tf.random.normal([self.n_parameters, self.n_hidden[0]], 0., np.sqrt(1./(self.n_parameters + 1))), name="Wx" )

        for l, (N0, N1) in enumerate(zip(self.n_units[:-1], self.n_units[1:])):

            W = tf.Variable(tf.random.normal([N0, N1], 0., np.sqrt(1./(1+N0))), name="W"+str(l))
            b = tf.Variable(tf.zeros([1, N1]), name="b"+str(l))
            self.Ws.append(W)
            self.bs.append(b)

        self.Wm = tf.Variable(tf.random.normal([self.n_units[-1], self.n_data], 0., np.sqrt(1./(self.n_units[-1] + 1))), name="Wm" )
        self.Wp = tf.Variable(tf.random.normal([self.n_units[-1], self.n_data], 0., np.sqrt(1./(self.n_units[-1] + 1))), name="Wp" )
        self.bm = tf.Variable(tf.zeros([1, self.n_data]), name="bm")
        self.bp = tf.Variable(tf.zeros([1, self.n_data]), name="bp")
        
        # output order
        self.output_order = degrees[0]
    
    @tf.function
    def call(self, data, conditional=None):
        
        # pass through layers of the network:
        
        # first layer
        h = self.activations[0](tf.matmul(conditional, self.Wx) + tf.matmul(data, self.Ms[0] * self.Ws[0]) + self.bs[0])
        
        # subsequent hidden layers
        for l, (M, W, b) in enumerate(zip(self.Ms[1:], self.Ws[1:], self.bs[1:])):
            h = self.activations[l+1](tf.matmul(h, M * W) + b)
        
        # output means
        mu = tf.add(tf.matmul(h, self.Mmp * self.Wm), self.bm)

        # output log precisions
        logp = tf.add(tf.matmul(h, self.Mmp * self.Wp), self.bp)
        
        # return shift and log_scale
        return mu, logp
    
    @tf.function
    def u(self, data, conditional=None):
        
        # shift and log_scale
        mu, logp = self.call(data, conditional=conditional)
        
        # random numbers
        u = tf.exp(0.5 * logp) * (data - mu)
        
        return u
    
    @tf.function
    def log_prob(self, data, conditional=None):
        
        # shift and log_scale
        mu, logp = self.call(data, conditional=conditional)
        
        # random numbers
        u = tf.exp(0.5 * logp) * (data - mu)
        
        # log density
        return tf.multiply(-0.5, self.n_data * np.log(2 * np.pi) + tf.reduce_sum(u**2 - logp, axis=1))
    
    @tf.function
    def prob(self, data, conditional=None):
        
        # shift and log_scale
        mu, logp = self.call(data, conditional=conditional)
        
        # random numbers
        u = tf.exp(0.5 * logp) * (data - mu)
        
        # log density
        return tf.exp(tf.multiply(-0.5, self.n_data * np.log(2 * np.pi) + tf.reduce_sum(u**2 - logp, axis=1)))

    
    def create_degrees(self, input_order):
        """
        Generates a degree for each hidden and input unit. A unit with degree d can only receive input from units with
        degree less than d.
        :param n_hidden: a list with the number of hidden units
        :param input_order: the order of the inputs; can be 'random', 'sequential', or an array of an explicit order
        :return: list of degrees
        """

        degrees = []

        # create degrees for inputs
        if isinstance(input_order, str):

            if input_order == 'random':
                degrees_0 = np.arange(1, self.n_data + 1)
                rng.shuffle(degrees_0)

            elif input_order == 'sequential':
                degrees_0 = np.arange(1, self.n_data + 1)

            else:
                raise ValueError('invalid output order')

        else:
            input_order = np.array(input_order)
            assert np.all(np.sort(input_order) == np.arange(1, self.n_data + 1)), 'invalid input order'
            degrees_0 = input_order
        degrees.append(degrees_0)

        # create degrees for hiddens
        if self.mode == 'random':
            for N in self.n_hidden:
                min_prev_degree = min(np.min(degrees[-1]), self.n_data - 1)
                degrees_l = rng.randint(min_prev_degree, self.n_data, N)
                degrees.append(degrees_l)

        elif self.mode == 'sequential':
            for N in self.n_hidden:
                degrees_l = np.arange(N) % max(1, self.n_data - 1) + min(1, self.n_data - 1)
                degrees.append(degrees_l)

        else:
            raise ValueError('invalid mode')

        return degrees

    def create_masks(self, degrees):
        """
        Creates the binary masks that make the connectivity autoregressive.
        :param degrees: a list of degrees for every layer
        :return: list of all masks, as theano shared variables
        """

        Ms = []

        for l, (d0, d1) in enumerate(zip(degrees[:-1], degrees[1:])):
            M = d0[:, np.newaxis] <= d1
            M = tf.constant(M, dtype=dtype, name='M' + str(l+1))
            Ms.append(M)

        Mmp = degrees[-1][:, np.newaxis] < degrees[0]
        Mmp = tf.constant(Mmp, dtype=dtype, name='Mmp')

        return Ms, Mmp


class ConditionalMaskedAutoregressiveFlowJustin(tf.keras.Model):
    """
    Conditional Masked Autoregressive Flow.
    """

    def __init__(self, n_parameters, n_data, n_hidden=[50,50], activations=[tf.tanh, tf.tanh], n_mades=5,
                 output_order='sequential', mode='sequential'):
        """
        Constructor.
        :param n_parameters: number of (conditional) inputs
        :param n_data: number of outputs
        :param n_hidden: list with number of hidden units for each hidden layer
        :param activations: tensorflow activation functions
        :param n_mades: number of mades in the flow
        :param output_order: order of outputs of last made
        :param mode: strategy for assigning degrees to hidden nodes: can be 'random' or 'sequential'
        """
        
        # super
        super(ConditionalMaskedAutoregressiveFlowJustin, self).__init__()

        # save input arguments
        self.n_parameters = n_parameters
        self.n_data = n_data
        self.n_hidden = n_hidden
        self.activations = activations
        self.n_mades = n_mades
        self.mode = mode

        self.mades = []

        # create some MADEs
        for i in range(n_mades):
            with tf.name_scope("made_" + str(i+1)):
                self.mades.append(ConditionalGaussianMADEJustin(n_parameters, n_data, n_hidden, activations, output_order, mode))
            output_order = output_order if output_order is 'random' else self.mades[-1].output_order[::-1]

        self.output_order = self.mades[0].output_order
            
    @tf.function
    def call(self, data, conditional=None):
        
        u = [data]
        
        # loop through the MADEs
        for i in range(self.n_mades):
            # update state
            u.append(self.mades[i].u(u[-1], conditional=conditional))
        
        # transformed vector
        return u[-1]
    
    @tf.function
    def log_prob(self, data, conditional=None):
        
        u = [data]
        logdet_dudy = tf.zeros(data.shape[0])
        
        # loop through the MADEs
        for i in range(self.n_mades):

            # update jacobian
            _, logp = self.mades[i](u[-1], conditional=conditional)
            
            # update state
            u.append(self.mades[i].u(u[-1], conditional=conditional))
            
            logdet_dudy = logdet_dudy + 0.5 * tf.reduce_sum(logp, axis=1)
        
        # log density
        return -0.5 * self.n_data * np.log(2 * np.pi) - 0.5 * tf.reduce_sum(u[-1] ** 2, axis=1) + logdet_dudy

    @tf.function
    def prob(self, data, conditional=None):
        
        u = [data]
        logdet_dudy = tf.zeros(data.shape[0])
        
        # loop through the MADEs
        for i in range(self.n_mades):

            # update jacobian
            _, logp = self.mades[i](u[-1], conditional=conditional)
            logdet_dudy = logdet_dudy + 0.5 * tf.reduce_sum(logp, axis=1)

            # update state
            u.append(self.mades[i].u(u[-1], conditional=conditional))
    
        # likelihood
        return tf.exp(-0.5 * self.n_data * np.log(2 * np.pi) - 0.5 * tf.reduce_sum(u[-1] ** 2, axis=1) + logdet_dudy)
>>>>>>> 9765c8fe
<|MERGE_RESOLUTION|>--- conflicted
+++ resolved
@@ -509,282 +509,4 @@
         samples = self._network(kwargs["conditional"]).sample(n)
         if squeeze:
             samples = tf.squeeze(samples, 1)
-<<<<<<< HEAD
-        return samples
-=======
-        return samples
-
-
-
-class ConditionalGaussianMADEJustin(tf.keras.Model):
-    """
-    Implements a gaussian MADE for modeling a conditional density p(d|\theta) (d="data", \theta="parameters")
-    """
-    
-    def __init__(self, n_parameters, n_data, n_hidden=[50,50], activations=[tf.tanh, tf.tanh], output_order='sequential', mode='sequential'):
-        """
-        Constructor.
-        :param n_parameters: number of (conditional) inputs
-        :param n_data: number of outputs (ie dimensionality of distribution you're parameterizing)
-        :param n_hidden: list with number of hidden units for each hidden layer
-        :param activations: activation functions for each hidden layer
-        """
-        
-        # super
-        super(ConditionalGaussianMADEJustin, self).__init__()
-
-        # dimension of data and parameter spaces
-        self.n_parameters = n_parameters
-        self.n_data = n_data
-        
-        # network architecture
-        self.n_hidden = n_hidden
-        self.activations = activations
-        
-        # mode
-        self.mode = mode
-        
-        # degrees
-        degrees = self.create_degrees(output_order)
-        
-        # masks
-        self.Ms, self.Mmp = self.create_masks(degrees)
-        
-        # weights and biases
-        self.Ws = []
-        self.bs = []
-
-        self.n_units = np.concatenate(([self.n_data], self.n_hidden))
-        
-        self.Wx = tf.Variable(tf.random.normal([self.n_parameters, self.n_hidden[0]], 0., np.sqrt(1./(self.n_parameters + 1))), name="Wx" )
-
-        for l, (N0, N1) in enumerate(zip(self.n_units[:-1], self.n_units[1:])):
-
-            W = tf.Variable(tf.random.normal([N0, N1], 0., np.sqrt(1./(1+N0))), name="W"+str(l))
-            b = tf.Variable(tf.zeros([1, N1]), name="b"+str(l))
-            self.Ws.append(W)
-            self.bs.append(b)
-
-        self.Wm = tf.Variable(tf.random.normal([self.n_units[-1], self.n_data], 0., np.sqrt(1./(self.n_units[-1] + 1))), name="Wm" )
-        self.Wp = tf.Variable(tf.random.normal([self.n_units[-1], self.n_data], 0., np.sqrt(1./(self.n_units[-1] + 1))), name="Wp" )
-        self.bm = tf.Variable(tf.zeros([1, self.n_data]), name="bm")
-        self.bp = tf.Variable(tf.zeros([1, self.n_data]), name="bp")
-        
-        # output order
-        self.output_order = degrees[0]
-    
-    @tf.function
-    def call(self, data, conditional=None):
-        
-        # pass through layers of the network:
-        
-        # first layer
-        h = self.activations[0](tf.matmul(conditional, self.Wx) + tf.matmul(data, self.Ms[0] * self.Ws[0]) + self.bs[0])
-        
-        # subsequent hidden layers
-        for l, (M, W, b) in enumerate(zip(self.Ms[1:], self.Ws[1:], self.bs[1:])):
-            h = self.activations[l+1](tf.matmul(h, M * W) + b)
-        
-        # output means
-        mu = tf.add(tf.matmul(h, self.Mmp * self.Wm), self.bm)
-
-        # output log precisions
-        logp = tf.add(tf.matmul(h, self.Mmp * self.Wp), self.bp)
-        
-        # return shift and log_scale
-        return mu, logp
-    
-    @tf.function
-    def u(self, data, conditional=None):
-        
-        # shift and log_scale
-        mu, logp = self.call(data, conditional=conditional)
-        
-        # random numbers
-        u = tf.exp(0.5 * logp) * (data - mu)
-        
-        return u
-    
-    @tf.function
-    def log_prob(self, data, conditional=None):
-        
-        # shift and log_scale
-        mu, logp = self.call(data, conditional=conditional)
-        
-        # random numbers
-        u = tf.exp(0.5 * logp) * (data - mu)
-        
-        # log density
-        return tf.multiply(-0.5, self.n_data * np.log(2 * np.pi) + tf.reduce_sum(u**2 - logp, axis=1))
-    
-    @tf.function
-    def prob(self, data, conditional=None):
-        
-        # shift and log_scale
-        mu, logp = self.call(data, conditional=conditional)
-        
-        # random numbers
-        u = tf.exp(0.5 * logp) * (data - mu)
-        
-        # log density
-        return tf.exp(tf.multiply(-0.5, self.n_data * np.log(2 * np.pi) + tf.reduce_sum(u**2 - logp, axis=1)))
-
-    
-    def create_degrees(self, input_order):
-        """
-        Generates a degree for each hidden and input unit. A unit with degree d can only receive input from units with
-        degree less than d.
-        :param n_hidden: a list with the number of hidden units
-        :param input_order: the order of the inputs; can be 'random', 'sequential', or an array of an explicit order
-        :return: list of degrees
-        """
-
-        degrees = []
-
-        # create degrees for inputs
-        if isinstance(input_order, str):
-
-            if input_order == 'random':
-                degrees_0 = np.arange(1, self.n_data + 1)
-                rng.shuffle(degrees_0)
-
-            elif input_order == 'sequential':
-                degrees_0 = np.arange(1, self.n_data + 1)
-
-            else:
-                raise ValueError('invalid output order')
-
-        else:
-            input_order = np.array(input_order)
-            assert np.all(np.sort(input_order) == np.arange(1, self.n_data + 1)), 'invalid input order'
-            degrees_0 = input_order
-        degrees.append(degrees_0)
-
-        # create degrees for hiddens
-        if self.mode == 'random':
-            for N in self.n_hidden:
-                min_prev_degree = min(np.min(degrees[-1]), self.n_data - 1)
-                degrees_l = rng.randint(min_prev_degree, self.n_data, N)
-                degrees.append(degrees_l)
-
-        elif self.mode == 'sequential':
-            for N in self.n_hidden:
-                degrees_l = np.arange(N) % max(1, self.n_data - 1) + min(1, self.n_data - 1)
-                degrees.append(degrees_l)
-
-        else:
-            raise ValueError('invalid mode')
-
-        return degrees
-
-    def create_masks(self, degrees):
-        """
-        Creates the binary masks that make the connectivity autoregressive.
-        :param degrees: a list of degrees for every layer
-        :return: list of all masks, as theano shared variables
-        """
-
-        Ms = []
-
-        for l, (d0, d1) in enumerate(zip(degrees[:-1], degrees[1:])):
-            M = d0[:, np.newaxis] <= d1
-            M = tf.constant(M, dtype=dtype, name='M' + str(l+1))
-            Ms.append(M)
-
-        Mmp = degrees[-1][:, np.newaxis] < degrees[0]
-        Mmp = tf.constant(Mmp, dtype=dtype, name='Mmp')
-
-        return Ms, Mmp
-
-
-class ConditionalMaskedAutoregressiveFlowJustin(tf.keras.Model):
-    """
-    Conditional Masked Autoregressive Flow.
-    """
-
-    def __init__(self, n_parameters, n_data, n_hidden=[50,50], activations=[tf.tanh, tf.tanh], n_mades=5,
-                 output_order='sequential', mode='sequential'):
-        """
-        Constructor.
-        :param n_parameters: number of (conditional) inputs
-        :param n_data: number of outputs
-        :param n_hidden: list with number of hidden units for each hidden layer
-        :param activations: tensorflow activation functions
-        :param n_mades: number of mades in the flow
-        :param output_order: order of outputs of last made
-        :param mode: strategy for assigning degrees to hidden nodes: can be 'random' or 'sequential'
-        """
-        
-        # super
-        super(ConditionalMaskedAutoregressiveFlowJustin, self).__init__()
-
-        # save input arguments
-        self.n_parameters = n_parameters
-        self.n_data = n_data
-        self.n_hidden = n_hidden
-        self.activations = activations
-        self.n_mades = n_mades
-        self.mode = mode
-
-        self.mades = []
-
-        # create some MADEs
-        for i in range(n_mades):
-            with tf.name_scope("made_" + str(i+1)):
-                self.mades.append(ConditionalGaussianMADEJustin(n_parameters, n_data, n_hidden, activations, output_order, mode))
-            output_order = output_order if output_order is 'random' else self.mades[-1].output_order[::-1]
-
-        self.output_order = self.mades[0].output_order
-            
-    @tf.function
-    def call(self, data, conditional=None):
-        
-        u = [data]
-        
-        # loop through the MADEs
-        for i in range(self.n_mades):
-            # update state
-            u.append(self.mades[i].u(u[-1], conditional=conditional))
-        
-        # transformed vector
-        return u[-1]
-    
-    @tf.function
-    def log_prob(self, data, conditional=None):
-        
-        u = [data]
-        logdet_dudy = tf.zeros(data.shape[0])
-        
-        # loop through the MADEs
-        for i in range(self.n_mades):
-
-            # update jacobian
-            _, logp = self.mades[i](u[-1], conditional=conditional)
-            
-            # update state
-            u.append(self.mades[i].u(u[-1], conditional=conditional))
-            
-            logdet_dudy = logdet_dudy + 0.5 * tf.reduce_sum(logp, axis=1)
-        
-        # log density
-        return -0.5 * self.n_data * np.log(2 * np.pi) - 0.5 * tf.reduce_sum(u[-1] ** 2, axis=1) + logdet_dudy
-
-    @tf.function
-    def prob(self, data, conditional=None):
-        
-        u = [data]
-        logdet_dudy = tf.zeros(data.shape[0])
-        
-        # loop through the MADEs
-        for i in range(self.n_mades):
-
-            # update jacobian
-            _, logp = self.mades[i](u[-1], conditional=conditional)
-            logdet_dudy = logdet_dudy + 0.5 * tf.reduce_sum(logp, axis=1)
-
-            # update state
-            u.append(self.mades[i].u(u[-1], conditional=conditional))
-    
-        # likelihood
-        return tf.exp(-0.5 * self.n_data * np.log(2 * np.pi) - 0.5 * tf.reduce_sum(u[-1] ** 2, axis=1) + logdet_dudy)
->>>>>>> 9765c8fe
+        return samples