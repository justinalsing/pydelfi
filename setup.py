#!/usr/bin/env python

from setuptools import setup, find_packages
import sys

setup(name='pydelfi',
      version='v0.2',
      description='LFI in TensorFlow',
      author='Justin Alsing',
      url='https://github.com/justinalsing/pydelfi',
      packages=find_packages(),
      install_requires=[
<<<<<<< HEAD
          "tensorflow==v2.1.0",
          "tensorflow_probability@git+https://github.com/tomcharnock/probability.git@conditionalmaf"
          "getdist",
          "emcee",
          "scipy",
          "tqdm"
=======
          "tensorflow>=v2.1.0",
          "getdist>=1.1.0",
          "emcee>=3.0.2",
          "scipy>=1.4.1",
          "tqdm>=4.41.1",
          "numpy>=1.18.1"
>>>>>>> dd4f304c
      ])
<|MERGE_RESOLUTION|>--- conflicted
+++ resolved
@@ -10,19 +10,11 @@
       url='https://github.com/justinalsing/pydelfi',
       packages=find_packages(),
       install_requires=[
-<<<<<<< HEAD
           "tensorflow==v2.1.0",
           "tensorflow_probability@git+https://github.com/tomcharnock/probability.git@conditionalmaf"
-          "getdist",
-          "emcee",
-          "scipy",
-          "tqdm"
-=======
-          "tensorflow>=v2.1.0",
           "getdist>=1.1.0",
           "emcee>=3.0.2",
           "scipy>=1.4.1",
           "tqdm>=4.41.1",
           "numpy>=1.18.1"
->>>>>>> dd4f304c
-      ])
+      ])